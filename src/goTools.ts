--- conflicted
+++ resolved
@@ -226,241 +226,9 @@
 		if (stderr.indexOf("rpc: can't find service Server.") > -1) {
 			return 'Installing gocode aborted as existing process cannot be closed. Please kill the running process for gocode and try again.';
 		}
-<<<<<<< HEAD
-	},
-	'gocode-gomod': {
-		name: 'gocode-gomod',
-		importPath: 'github.com/stamblerre/gocode',
-		modulePath: 'github.com/stamblerre/gocode',
-		isImportant: true,
-		replacedByGopls: true,
-		description: 'Auto-completion, works with modules',
-		minimumGoVersion: semver.coerce('1.11')
-	},
-	'gopkgs': {
-		name: 'gopkgs',
-		importPath: 'github.com/uudashr/gopkgs/v2/cmd/gopkgs',
-		modulePath: 'github.com/uudashr/gopkgs/v2',
-		replacedByGopls: false, // TODO(github.com/golang/vscode-go/issues/258): disable Add Import command.
-		isImportant: true,
-		description: 'Auto-completion of unimported packages & Add Import feature'
-	},
-	'go-outline': {
-		name: 'go-outline',
-		importPath: 'github.com/ramya-rao-a/go-outline',
-		modulePath: 'github.com/ramya-rao-a/go-outline',
-		replacedByGopls: false, // TODO(github.com/golang/vscode-go/issues/1020): replace with Gopls.
-		isImportant: true,
-		description: 'Go to symbol in file' // GoDocumentSymbolProvider, used by 'run test' codelens
-	},
-	'go-symbols': {
-		name: 'go-symbols',
-		importPath: 'github.com/acroca/go-symbols',
-		modulePath: 'github.com/acroca/go-symbols',
-		replacedByGopls: true,
-		isImportant: false,
-		description: 'Go to symbol in workspace'
-	},
-	'guru': {
-		name: 'guru',
-		importPath: 'golang.org/x/tools/cmd/guru',
-		modulePath: 'golang.org/x/tools',
-		replacedByGopls: true,
-		isImportant: false,
-		description: 'Find all references and Go to implementation of symbols'
-	},
-	'gorename': {
-		name: 'gorename',
-		importPath: 'golang.org/x/tools/cmd/gorename',
-		modulePath: 'golang.org/x/tools',
-		replacedByGopls: true,
-		isImportant: false,
-		description: 'Rename symbols'
-	},
-	'gomodifytags': {
-		name: 'gomodifytags',
-		importPath: 'github.com/fatih/gomodifytags',
-		modulePath: 'github.com/fatih/gomodifytags',
-		replacedByGopls: false,
-		isImportant: false,
-		description: 'Modify tags on structs'
-	},
-	'goplay': {
-		name: 'goplay',
-		importPath: 'github.com/haya14busa/goplay/cmd/goplay',
-		modulePath: 'github.com/haya14busa/goplay',
-		replacedByGopls: false,
-		isImportant: false,
-		description: 'The Go playground'
-	},
-	'impl': {
-		name: 'impl',
-		importPath: 'github.com/josharian/impl',
-		modulePath: 'github.com/josharian/impl',
-		replacedByGopls: false,
-		isImportant: false,
-		description: 'Stubs for interfaces'
-	},
-	'gotype-live': {
-		name: 'gotype-live',
-		importPath: 'github.com/tylerb/gotype-live',
-		modulePath: 'github.com/tylerb/gotype-live',
-		replacedByGopls: true, // TODO(github.com/golang/vscode-go/issues/1021): recommend users to turn off.
-		isImportant: false,
-		description: 'Show errors as you type'
-	},
-	'godef': {
-		name: 'godef',
-		importPath: 'github.com/rogpeppe/godef',
-		modulePath: 'github.com/rogpeppe/godef',
-		replacedByGopls: true,
-		isImportant: true,
-		description: 'Go to definition'
-	},
-	'gogetdoc': {
-		name: 'gogetdoc',
-		importPath: 'github.com/zmb3/gogetdoc',
-		modulePath: 'github.com/zmb3/gogetdoc',
-		replacedByGopls: true,
-		isImportant: true,
-		description: 'Go to definition & text shown on hover'
-	},
-	'gofumports': {
-		name: 'gofumports',
-		importPath: 'mvdan.cc/gofumpt/gofumports',
-		modulePath: 'mvdan.cc/gofumpt',
-		replacedByGopls: true,
-		isImportant: false,
-		description: 'Formatter'
-	},
-	'gofumpt': {
-		name: 'gofumpt',
-		importPath: 'mvdan.cc/gofumpt',
-		modulePath: 'mvdan.cc/gofumpt',
-		replacedByGopls: true,
-		isImportant: false,
-		description: 'Formatter'
-	},
-	'goimports': {
-		name: 'goimports',
-		importPath: 'golang.org/x/tools/cmd/goimports',
-		modulePath: 'golang.org/x/tools',
-		replacedByGopls: true,
-		isImportant: true,
-		description: 'Formatter'
-	},
-	'goreturns': {
-		name: 'goreturns',
-		importPath: 'github.com/sqs/goreturns',
-		modulePath: 'github.com/sqs/goreturns',
-		replacedByGopls: true,
-		isImportant: true,
-		description: 'Formatter'
-	},
-	'goformat': {
-		name: 'goformat',
-		importPath: 'winterdrache.de/goformat/goformat',
-		modulePath: 'winterdrache.de/goformat/goformat',
-		replacedByGopls: true,
-		isImportant: false,
-		description: 'Formatter'
-	},
-	'gotests': {
-		name: 'gotests',
-		importPath: 'github.com/cweill/gotests/gotests',
-		modulePath: 'github.com/cweill/gotests',
-		replacedByGopls: false,
-		isImportant: false,
-		description: 'Generate unit tests',
-		minimumGoVersion: semver.coerce('1.9')
-	},
-	// TODO(github.com/golang/vscode-go/issues/189): consider disabling lint when gopls is turned on.
-	'golint': {
-		name: 'golint',
-		importPath: 'golang.org/x/lint/golint',
-		modulePath: 'golang.org/x/lint',
-		replacedByGopls: false,
-		isImportant: false,
-		description: 'Linter',
-		minimumGoVersion: semver.coerce('1.9')
-	},
-	'staticcheck': {
-		name: 'staticcheck',
-		importPath: 'honnef.co/go/tools/cmd/staticcheck',
-		modulePath: 'honnef.co/go/tools',
-		replacedByGopls: false,
-		isImportant: true,
-		description: 'Linter'
-	},
-	'golangci-lint': {
-		name: 'golangci-lint',
-		importPath: 'github.com/golangci/golangci-lint/cmd/golangci-lint',
-		modulePath: 'github.com/golangci/golangci-lint',
-		replacedByGopls: false,
-		isImportant: true,
-		description: 'Linter'
-	},
-	'revive': {
-		name: 'revive',
-		importPath: 'github.com/mgechev/revive',
-		modulePath: 'github.com/mgechev/revive',
-		isImportant: true,
-		description: 'Linter'
-	},
-	'gopls': {
-		name: 'gopls',
-		importPath: 'golang.org/x/tools/gopls',
-		modulePath: 'golang.org/x/tools/gopls',
-		replacedByGopls: false, // lol
-		isImportant: true,
-		description: 'Language Server from Google',
-		usePrereleaseInPreviewMode: true,
-		minimumGoVersion: semver.coerce('1.12'),
-		latestVersion: semver.coerce('0.6.8'),
-		latestVersionTimestamp: moment('2021-03-17', 'YYYY-MM-DD'),
-		latestPrereleaseVersion: semver.coerce('0.6.8'),
-		latestPrereleaseVersionTimestamp: moment('2021-03-17', 'YYYY-MM-DD')
-	},
-	'dlv': {
-		name: 'dlv',
-		importPath: 'github.com/go-delve/delve/cmd/dlv',
-		modulePath: 'github.com/go-delve/delve',
-		replacedByGopls: false,
-		isImportant: true,
-		description: 'Go debugger (Delve)'
-	},
-	'dlv-dap': {
-		name: 'dlv-dap',
-		importPath: 'github.com/go-delve/delve/cmd/dlv',
-		modulePath: 'github.com/go-delve/delve',
-		replacedByGopls: false,
-		isImportant: false,
-		description: 'Go debugger (Delve built for DAP experiment)',
-		defaultVersion: 'master', // Always build from the master.
-		minimumGoVersion: semver.coerce('1.14'), // last 3 versions per delve policy
-		latestVersion: semver.parse('v1.6.2-0.20210521082917-a25d95bd236e'),
-		latestVersionTimestamp: moment('2021-05-21', 'YYYY-MM-DD')
-	},
-	'fillstruct': {
-		name: 'fillstruct',
-		importPath: 'github.com/davidrjenni/reftools/cmd/fillstruct',
-		modulePath: 'github.com/davidrjenni/reftools',
-		replacedByGopls: true,
-		isImportant: false,
-		description: 'Fill structs with defaults'
-	},
-	'godoctor': {
-		name: 'godoctor',
-		importPath: 'github.com/godoctor/godoctor',
-		modulePath: 'github.com/godoctor/godoctor',
-		replacedByGopls: true,
-		isImportant: false,
-		description: 'Extract to functions and variables'
-=======
 	} catch (err) {
 		// This may fail if gocode isn't already running.
 		console.log(`gocode close failed: ${err}`);
->>>>>>> f3b52e44
 	}
 	return '';
 };