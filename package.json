{
  "name": "go-nightly",
  "displayName": "Go Nightly",
  "version": "0.0.0",
  "publisher": "golang",
  "description": "Rich Go language support for Visual Studio Code (Nightly)",
  "author": {
    "name": "Go Team at Google"
  },
  "preview": true,
  "license": "MIT",
  "icon": "images/go-logo-blue.png",
  "categories": [
    "Programming Languages",
    "Snippets",
    "Linters",
    "Debuggers",
    "Formatters"
  ],
  "galleryBanner": {
    "color": "#F2F2F2",
    "theme": "light"
  },
  "private": true,
  "repository": {
    "type": "git",
    "url": "https://github.com/golang/vscode-go"
  },
  "bugs": {
    "url": "https://github.com/golang/vscode-go/issues"
  },
  "keywords": [
    "multi-root ready"
  ],
  "scripts": {
    "vscode:prepublish": "npm run compile",
    "compile": "tsc -p ./",
    "watch": "tsc -watch -p ./",
    "pretest": "npm run compile",
    "test": "node ./out/test/runTest.js",
    "lint": "node ./node_modules/tslint/bin/tslint --project tsconfig.json",
    "fix-lint": "node ./node_modules/tslint/bin/tslint --fix --project tsconfig.json",
    "unit-test": "node ./node_modules/mocha/bin/_mocha -u tdd --timeout 5000 --colors ./out/test/unit",
    "format": "prettier --write \"src/**/*.ts\" \"test/**/*.ts\""
  },
  "extensionDependencies": [],
  "dependencies": {
    "diff": "^4.0.2",
    "json-rpc2": "^1.0.2",
    "moment": "^2.24.0",
    "semver": "^7.3.2",
    "tree-kill": "^1.2.2",
    "vscode-debugadapter": "^1.40.0",
    "vscode-debugprotocol": "^1.40.0",
    "vscode-extension-telemetry": "^0.1.2",
    "vscode-languageclient": "^6.1.3",
    "web-request": "^1.0.7"
  },
  "devDependencies": {
    "@types/fs-extra": "^8.1.0",
    "@types/glob": "^7.1.1",
    "@types/mocha": "^7.0.2",
    "@types/node": "^13.11.1",
    "@types/semver": "^7.1.0",
    "@types/sinon": "^9.0.0",
<<<<<<< HEAD
    "@types/vscode": "^1.44.0",
=======
    "@types/vscode": "^1.41.0",
>>>>>>> 46dfb5a8
    "fs-extra": "^9.0.0",
    "glob": "^7.1.6",
    "mocha": "^7.1.1",
    "prettier": "^2.0.4",
    "sinon": "^9.0.2",
    "tslint": "^6.1.1",
    "typescript": "^3.8.3",
    "vscode-test": "^1.3.0"
  },
  "engines": {
    "vscode": "^1.41.0"
  },
  "activationEvents": [
    "workspaceContains:**/*.go",
    "onLanguage:go",
    "onCommand:go.gopath",
    "onCommand:go.tools.install",
    "onDebugResolve:go"
  ],
  "main": "./out/src/goMain",
  "contributes": {
    "languages": [
      {
        "id": "go",
        "extensions": [
          ".go"
        ],
        "aliases": [
          "Go"
        ]
      },
      {
        "id": "go.mod",
        "extensions": [
          "go.mod"
        ],
        "aliases": [
          "Go Module File"
        ],
        "configuration": "./languages/go.mod.language-configuration.json"
      },
      {
        "id": "go.sum",
        "extensions": [
          "go.sum"
        ],
        "aliases": [
          "Go Checksum File"
        ]
      }
    ],
    "grammars": [
      {
        "language": "go.mod",
        "scopeName": "go.mod",
        "path": "./syntaxes/go.mod.tmGrammar.json"
      },
      {
        "language": "go.sum",
        "scopeName": "go.sum",
        "path": "./syntaxes/go.sum.tmGrammar.json"
      }
    ],
    "snippets": [
      {
        "language": "go",
        "path": "./snippets/go.json"
      }
    ],
    "configurationDefaults": {
      "[go]": {
        "editor.insertSpaces": false,
        "editor.formatOnSave": true,
        "editor.codeActionsOnSave": {
          "source.organizeImports": true
        }
      }
    },
    "commands": [
      {
        "command": "go.gopath",
        "title": "Go: Current GOPATH",
        "description": "See the currently set GOPATH."
      },
      {
        "command": "go.locate.tools",
        "title": "Go: Locate Configured Go Tools",
        "description": "List all the Go tools being used by this extension along with their locations."
      },
      {
        "command": "go.test.cursor",
        "title": "Go: Test Function At Cursor",
        "description": "Runs a unit test at the cursor."
      },
      {
        "command": "go.benchmark.cursor",
        "title": "Go: Benchmark Function At Cursor",
        "description": "Runs a benchmark at the cursor."
      },
      {
        "command": "go.debug.cursor",
        "title": "Go: Debug Test At Cursor",
        "description": "Debug test at the cursor."
      },
      {
        "command": "go.test.file",
        "title": "Go: Test File",
        "description": "Runs all unit tests in the current file."
      },
      {
        "command": "go.test.package",
        "title": "Go: Test Package",
        "description": "Runs all unit tests in the package of the current file."
      },
      {
        "command": "go.benchmark.package",
        "title": "Go: Benchmark Package",
        "description": "Runs all benchmarks in the package of the current file."
      },
      {
        "command": "go.benchmark.file",
        "title": "Go: Benchmark File",
        "description": "Runs all benchmarks in the current file."
      },
      {
        "command": "go.test.workspace",
        "title": "Go: Test All Packages In Workspace",
        "description": "Runs all unit tests from all packages in the current workspace."
      },
      {
        "command": "go.test.previous",
        "title": "Go: Test Previous",
        "description": "Re-runs the last executed test."
      },
      {
        "command": "go.test.coverage",
        "title": "Go: Toggle Test Coverage In Current Package",
        "description": "Displays test coverage in the current package."
      },
      {
        "command": "go.test.generate.package",
        "title": "Go: Generate Unit Tests For Package",
        "description": "Generates unit tests for the current package"
      },
      {
        "command": "go.test.generate.file",
        "title": "Go: Generate Unit Tests For File",
        "description": "Generates unit tests for the current file"
      },
      {
        "command": "go.test.generate.function",
        "title": "Go: Generate Unit Tests For Function",
        "description": "Generates unit tests for the selected function in the current file"
      },
      {
        "command": "go.impl.cursor",
        "title": "Go: Generate Interface Stubs",
        "description": "Generates method stub for implementing the provided interface and inserts at the cursor."
      },
      {
        "command": "go.import.add",
        "title": "Go: Add Import",
        "description": "Add an import declaration"
      },
      {
        "command": "go.add.package.workspace",
        "title": "Go: Add Package to Workspace",
        "description": "Add a package from the imports list to the workspace."
      },
      {
        "command": "go.tools.install",
        "title": "Go: Install/Update Tools",
        "description": "install/update the required go packages"
      },
      {
        "command": "go.toggle.test.file",
        "title": "Go: Toggle Test File",
        "description": "Toggles between file in current active editor and the corresponding test file."
      },
      {
        "command": "go.add.tags",
        "title": "Go: Add Tags To Struct Fields",
        "description": "Add tags configured in go.addTags setting to selected struct using gomodifytags"
      },
      {
        "command": "go.remove.tags",
        "title": "Go: Remove Tags From Struct Fields",
        "description": "Remove tags configured in go.removeTags setting from selected struct using gomodifytags"
      },
      {
        "command": "go.fill.struct",
        "title": "Go: Fill struct",
        "description": "Fill a struct literal with default values"
      },
      {
        "command": "go.show.commands",
        "title": "Go: Show All Commands...",
        "description": "Shows all commands from the Go extension in the quick pick"
      },
      {
        "command": "go.browse.packages",
        "title": "Go: Browse Packages",
        "description": "Browse packages and Go files inside the packages."
      },
      {
        "command": "go.get.package",
        "title": "Go: Get Package",
        "description": "Run `go get -v` on the package on the current line."
      },
      {
        "command": "go.playground",
        "title": "Go: Run on Go Playground",
        "description": "Upload the current selection or file to the Go Playground"
      },
      {
        "command": "go.lint.package",
        "title": "Go: Lint Current Package",
        "description": "Run linter in the package of the current file."
      },
      {
        "command": "go.lint.workspace",
        "title": "Go: Lint Workspace",
        "description": "Run linter in the current workspace."
      },
      {
        "command": "go.vet.package",
        "title": "Go: Vet Current Package",
        "description": "Run go vet in the package of the current file."
      },
      {
        "command": "go.vet.workspace",
        "title": "Go: Vet Workspace",
        "description": "Run go vet in the current workspace."
      },
      {
        "command": "go.build.package",
        "title": "Go: Build Current Package",
        "description": "Build the package of the current file."
      },
      {
        "command": "go.build.workspace",
        "title": "Go: Build Workspace",
        "description": "Build the current workspace."
      },
      {
        "command": "go.install.package",
        "title": "Go: Install Current Package",
        "description": "Install the current package."
      },
      {
        "command": "go.test.cancel",
        "title": "Go: Cancel Running Tests",
        "description": "Cancels running tests."
      },
      {
        "command": "go.apply.coverprofile",
        "title": "Go: Apply Cover Profile",
        "description": "Applies existing cover profile."
      },
      {
        "command": "go.godoctor.extract",
        "title": "Go: Extract to function",
        "description": "Extract to function using godoctor."
      },
      {
        "command": "go.godoctor.var",
        "title": "Go: Extract to variable",
        "description": "Extract to variable using godoctor."
      },
      {
        "command": "go.languageserver.restart",
        "title": "Go: Restart Language Server",
        "description": "Restart the running instance of the language server"
      }
    ],
    "breakpoints": [
      {
        "language": "go"
      }
    ],
    "debuggers": [
      {
        "type": "go",
        "label": "Go",
        "program": "./out/src/debugAdapter/goDebug.js",
        "runtime": "node",
        "languages": [
          "go"
        ],
        "configurationSnippets": [
          {
            "label": "Go: Launch package",
            "description": "Debug the package in the program attribute",
            "body": {
              "name": "${2:Launch Package}",
              "type": "go",
              "request": "launch",
              "mode": "debug",
              "program": "^\"\\${workspaceFolder}${1:}\""
            }
          },
          {
            "label": "Go: Launch file",
            "description": "Debug the file in the program attribute",
            "body": {
              "name": "${2:Launch file}",
              "type": "go",
              "request": "launch",
              "mode": "debug",
              "program": "^\"${1:\\${file\\}}\""
            }
          },
          {
            "label": "Go: Launch test package",
            "description": "Debug the test package in the program attribute",
            "body": {
              "name": "${2:Launch test package}",
              "type": "go",
              "request": "launch",
              "mode": "test",
              "program": "^\"\\${workspaceFolder}${1:}\""
            }
          },
          {
            "label": "Go: Launch test function",
            "description": "Debug the test function in the args, ensure program attributes points to right package",
            "body": {
              "name": "${3:Launch test function}",
              "type": "go",
              "request": "launch",
              "mode": "test",
              "program": "^\"\\${workspaceFolder}${1:}\"",
              "args": [
                "-test.run",
                "${2:MyTestFunction}"
              ]
            }
          },
          {
            "label": "Go: Attach to local process",
            "description": "Attach to an existing process by process ID",
            "body": {
              "name": "${1:Attach to Process}",
              "type": "go",
              "request": "attach",
              "mode": "local",
              "processId": 0
            }
          },
          {
            "label": "Go: Connect to server",
            "description": "Connect to a remote headless debug server",
            "body": {
              "name": "${1:Connect to server}",
              "type": "go",
              "request": "attach",
              "mode": "remote",
              "remotePath": "^\"\\${workspaceFolder}\"",
              "port": 2345,
              "host": "127.0.0.1"
            }
          }
        ],
        "configurationAttributes": {
          "launch": {
            "required": [],
            "properties": {
              "program": {
                "type": "string",
                "description": "Path to the program folder (or any file within that folder) when in 'debug' or 'test' mode, and to the pre-built binary file to debug in 'exec' mode.",
                "default": "${workspaceFolder}"
              },
              "mode": {
                "enum": [
                  "auto",
                  "debug",
                  "remote",
                  "test",
                  "exec"
                ],
                "description": "One of 'auto', 'debug', 'remote', 'test', 'exec'.",
                "default": "auto"
              },
              "stopOnEntry": {
                "type": "boolean",
                "description": "Automatically stop program after launch.",
                "default": false
              },
              "args": {
                "type": "array",
                "description": "Command line arguments passed to the program.",
                "items": {
                  "type": "string"
                },
                "default": []
              },
              "showLog": {
                "type": "boolean",
                "description": "Show log output from the delve debugger.",
                "default": false
              },
              "cwd": {
                "type": "string",
                "description": "Workspace relative or absolute path to the working directory of the program being debugged. Default is the current workspace.",
                "default": "."
              },
              "env": {
                "type": "object",
                "description": "Environment variables passed to the program.",
                "default": {}
              },
              "buildFlags": {
                "type": "string",
                "description": "Build flags, to be passed to the Go compiler.",
                "default": ""
              },
              "init": {
                "type": "string",
                "description": "Init file, executed by the terminal client.",
                "default": ""
              },
              "remotePath": {
                "type": "string",
                "description": "Absolute path to the file being debugged on the remote machine in case of remote debugging.",
                "default": ""
              },
              "port": {
                "type": "number",
                "description": "The port that the delve debugger will be listening on.",
                "default": 2345
              },
              "host": {
                "type": "string",
                "description": "The host name of the machine the delve debugger will be listening on.",
                "default": "127.0.0.1"
              },
              "trace": {
                "type": "string",
                "enum": [
                  "log",
                  "verbose",
                  "error"
                ],
                "default": "error",
                "description": "Various levels of logging shown in the debug console. When set to 'log' or 'verbose', the logs will also be written to a file."
              },
              "envFile": {
                "type": [
                  "string",
                  "array"
                ],
                "items": {
                  "type": "string"
                },
                "description": "Absolute path to a file containing environment variable definitions. Multiple files can be specified by provided an array of absolute paths",
                "default": "${workspaceFolder}/.env"
              },
              "backend": {
                "type": "string",
                "enum": [
                  "default",
                  "native",
                  "lldb"
                ],
                "description": "Backend used by delve. Only available in delve version 0.12.2 and above."
              },
              "output": {
                "type": "string",
                "description": "Output path for the binary of delve",
                "default": "debug"
              },
              "logOutput": {
                "type": "string",
                "enum": [
                  "debugger",
                  "gdbwire",
                  "lldbout",
                  "debuglineerr",
                  "rpc"
                ],
                "description": "Comma separated list of components that should produce debug output.",
                "default": "debugger"
              },
              "dlvLoadConfig": {
                "type": "object",
                "properties": {
                  "followPointers": {
                    "type": "boolean",
                    "description": "FollowPointers requests pointers to be automatically dereferenced",
                    "default": true
                  },
                  "maxVariableRecurse": {
                    "type": "number",
                    "description": "MaxVariableRecurse is how far to recurse when evaluating nested types",
                    "default": 1
                  },
                  "maxStringLen": {
                    "type": "number",
                    "description": "MaxStringLen is the maximum number of bytes read from a string",
                    "default": 64
                  },
                  "maxArrayValues": {
                    "type": "number",
                    "description": "MaxArrayValues is the maximum number of elements read from an array, a slice or a map",
                    "default": 64
                  },
                  "maxStructFields": {
                    "type": "number",
                    "description": "MaxStructFields is the maximum number of fields read from a struct, -1 will read all fields",
                    "default": -1
                  }
                },
                "description": "LoadConfig describes to delve, how to load values from target's memory",
                "default": {
                  "followPointers": true,
                  "maxVariableRecurse": 1,
                  "maxStringLen": 64,
                  "maxArrayValues": 64,
                  "maxStructFields": -1
                }
              },
              "apiVersion": {
                "type": "number",
                "enum": [
                  1,
                  2
                ],
                "description": "Delve Api Version to use. Default value is 2.",
                "default": 2
              },
              "stackTraceDepth": {
                "type": "number",
                "description": "Maximum depth of stack trace collected from Delve",
                "default": 50
              },
              "showGlobalVariables": {
                "type": "boolean",
                "default": true,
                "description": "Boolean value to indicate whether global package variables should be shown in the variables pane or not."
              }
            }
          },
          "attach": {
            "required": [],
            "properties": {
              "processId": {
                "type": "number",
                "description": "The ID of the process to be debugged."
              },
              "mode": {
                "enum": [
                  "local",
                  "remote"
                ],
                "description": "Indicates local or remote debugging.  Local maps to the dlv 'attach' command, remote maps to 'connect'.",
                "default": "local"
              },
              "showLog": {
                "type": "boolean",
                "description": "Show log output from the delve debugger.",
                "default": false
              },
              "cwd": {
                "type": "string",
                "description": "Workspace relative or absolute path to the working directory of the program being debugged. Default is the current workspace.",
                "default": "${workspaceFolder}"
              },
              "remotePath": {
                "type": "string",
                "description": "If remote debugging, the path to the source code on the remote machine, if different from the local machine.",
                "default": ""
              },
              "port": {
                "type": "number",
                "description": "The port that the delve debugger will be listening on.",
                "default": 2345
              },
              "host": {
                "type": "string",
                "description": "The host name of the machine the delve debugger will be listening on.",
                "default": "127.0.0.1"
              },
              "trace": {
                "type": "string",
                "enum": [
                  "log",
                  "verbose",
                  "error"
                ],
                "default": "error",
                "description": "Various levels of logging shown in the debug console. When set to 'log' or 'verbose', the logs will also be written to a file."
              },
              "backend": {
                "type": "string",
                "enum": [
                  "default",
                  "native",
                  "lldb"
                ],
                "description": "Backend used by delve. Only available in delve version 0.12.2 and above."
              },
              "logOutput": {
                "type": "string",
                "enum": [
                  "debugger",
                  "gdbwire",
                  "lldbout",
                  "debuglineerr",
                  "rpc"
                ],
                "description": "Comma separated list of components that should produce debug output.",
                "default": "debugger"
              },
              "dlvLoadConfig": {
                "type": "object",
                "properties": {
                  "followPointers": {
                    "type": "boolean",
                    "description": "FollowPointers requests pointers to be automatically dereferenced",
                    "default": true
                  },
                  "maxVariableRecurse": {
                    "type": "number",
                    "description": "MaxVariableRecurse is how far to recurse when evaluating nested types",
                    "default": 1
                  },
                  "maxStringLen": {
                    "type": "number",
                    "description": "MaxStringLen is the maximum number of bytes read from a string",
                    "default": 64
                  },
                  "maxArrayValues": {
                    "type": "number",
                    "description": "MaxArrayValues is the maximum number of elements read from an array, a slice or a map",
                    "default": 64
                  },
                  "maxStructFields": {
                    "type": "number",
                    "description": "MaxStructFields is the maximum number of fields read from a struct, -1 will read all fields",
                    "default": -1
                  }
                },
                "description": "LoadConfig describes to delve, how to load values from target's memory",
                "default": {
                  "followPointers": true,
                  "maxVariableRecurse": 1,
                  "maxStringLen": 64,
                  "maxArrayValues": 64,
                  "maxStructFields": -1
                }
              },
              "apiVersion": {
                "type": "number",
                "enum": [
                  1,
                  2
                ],
                "description": "Delve Api Version to use. Default value is 2.",
                "default": 2
              },
              "stackTraceDepth": {
                "type": "number",
                "description": "Maximum depth of stack trace collected from Delve",
                "default": 50
              },
              "showGlobalVariables": {
                "type": "boolean",
                "default": true,
                "description": "Boolean value to indicate whether global package variables should be shown in the variables pane or not."
              }
            }
          }
        }
      }
    ],
    "configuration": {
      "type": "object",
      "title": "Go",
      "properties": {
        "go.buildOnSave": {
          "type": "string",
          "enum": [
            "package",
            "workspace",
            "off"
          ],
          "default": "package",
          "description": "Compiles code on file save using 'go build -i' or 'go test -c -i'. Options are 'workspace', 'package', or 'off'.",
          "scope": "resource"
        },
        "go.buildFlags": {
          "type": "array",
          "items": {
            "type": "string"
          },
          "default": [],
          "description": "Flags to `go build`/`go test` used during build-on-save or running tests. (e.g. [\"-ldflags='-s'\"])",
          "scope": "resource"
        },
        "go.buildTags": {
          "type": "string",
          "default": "",
          "description": "The Go build tags to use for all commands, that support a `-tags '...'` argument. When running tests, go.testTags will be used instead if it was set.",
          "scope": "resource"
        },
        "go.testTags": {
          "type": [
            "string",
            "null"
          ],
          "default": null,
          "description": "The Go build tags to use for when running tests. If null, then buildTags will be used.",
          "scope": "resource"
        },
        "go.installDependenciesWhenBuilding": {
          "type": "boolean",
          "default": true,
          "description": "If true, then `-i` flag will be passed to `go build` everytime the code is compiled.",
          "scope": "resource"
        },
        "go.lintOnSave": {
          "type": "string",
          "enum": [
            "file",
            "package",
            "workspace",
            "off"
          ],
          "default": "package",
          "description": "Lints code on file save using the configured Lint tool. Options are 'file', 'package', 'workspace' or 'off'.",
          "scope": "resource"
        },
        "go.lintTool": {
          "type": "string",
          "default": "golint",
          "description": "Specifies Lint tool name.",
          "scope": "resource",
          "enum": [
            "golint",
            "golangci-lint",
            "revive",
            "staticcheck"
          ]
        },
        "go.lintFlags": {
          "type": "array",
          "items": {
            "type": "string"
          },
          "default": [],
          "description": "Flags to pass to Lint tool (e.g. [\"-min_confidence=.8\"])",
          "scope": "resource"
        },
        "go.vetOnSave": {
          "type": "string",
          "enum": [
            "package",
            "workspace",
            "off"
          ],
          "default": "package",
          "description": "Vets code on file save using 'go tool vet'. Options are 'workspace', 'package or 'off'.",
          "scope": "resource"
        },
        "go.vetFlags": {
          "type": "array",
          "items": {
            "type": "string"
          },
          "default": [],
          "description": "Flags to pass to `go tool vet` (e.g. [\"-all\", \"-shadow\"])",
          "scope": "resource"
        },
        "go.formatTool": {
          "type": "string",
          "default": "goreturns",
          "description": "Pick 'gofmt', 'goimports', 'goreturns' or 'goformat' to run on format. Not applicable when using the language server. Choosing 'goimports' or 'goreturns' will add missing imports and remove unused imports.",
          "scope": "resource",
          "enum": [
            "gofmt",
            "goimports",
            "goreturns",
            "goformat"
          ]
        },
        "go.formatFlags": {
          "type": "array",
          "items": {
            "type": "string"
          },
          "default": [],
          "description": "Flags to pass to format tool (e.g. [\"-s\"])",
          "scope": "resource"
        },
        "go.inferGopath": {
          "type": "boolean",
          "default": false,
          "description": "Infer GOPATH from the workspace root.",
          "scope": "resource"
        },
        "go.gopath": {
          "type": [
            "string",
            "null"
          ],
          "default": null,
          "description": "Specify GOPATH here to override the one that is set as environment variable. The inferred GOPATH from workspace root overrides this, if go.inferGopath is set to true.",
          "scope": "resource"
        },
        "go.toolsGopath": {
          "type": "string",
          "default": "",
          "description": "Location to install the Go tools that the extension depends on if you don't want them in your GOPATH.",
          "scope": "resource"
        },
        "go.goroot": {
          "type": [
            "string",
            "null"
          ],
          "default": null,
          "description": "Specifies the GOROOT to use when no environment variable is set.",
          "scope": "resource"
        },
        "go.testOnSave": {
          "type": "boolean",
          "default": false,
          "description": "Run 'go test' on save for current package. It is not advised to set this to `true` when you have Auto Save enabled.",
          "scope": "resource"
        },
        "go.coverOnSave": {
          "type": "boolean",
          "default": false,
          "description": "If true, runs 'go test -coverprofile' on save and shows test coverage.",
          "scope": "resource"
        },
        "go.coverOnTestPackage": {
          "type": "boolean",
          "default": true,
          "description": "If true, shows test coverage when Go: Test Package command is run."
        },
        "go.coverOnSingleTest": {
          "type": "boolean",
          "default": false,
          "description": "If true, shows test coverage when Go: Test Function at cursor command is run."
        },
        "go.coverOnSingleTestFile": {
          "type": "boolean",
          "default": false,
          "description": "If true, shows test coverage when Go: Test Single File command is run."
        },
        "go.coverageOptions": {
          "type": "string",
          "enum": [
            "showCoveredCodeOnly",
            "showUncoveredCodeOnly",
            "showBothCoveredAndUncoveredCode"
          ],
          "default": "showBothCoveredAndUncoveredCode",
          "description": "Use these options to control whether only covered or only uncovered code or both should be highlighted after running test coverage",
          "scope": "resource"
        },
        "go.coverageDecorator": {
          "type": "object",
          "properties": {
            "type": {
              "type": "string",
              "default": "highlight",
              "enum": [
                "highlight",
                "gutter"
              ]
            },
            "coveredHighlightColor": {
              "type": "string",
              "default": "rgba(64,128,128,0.5)",
              "description": "Color in the rgba format to use to highlight covered code."
            },
            "uncoveredHighlightColor": {
              "type": "string",
              "default": "rgba(128,64,64,0.25)",
              "description": "Color in the rgba format to use to highlight uncovered code."
            },
            "coveredGutterStyle": {
              "type": "string",
              "default": "blockblue",
              "enum": [
                "blockblue",
                "blockred",
                "blockgreen",
                "blockyellow",
                "slashred",
                "slashgreen",
                "slashblue",
                "slashyellow",
                "verticalred",
                "verticalgreen",
                "verticalblue",
                "verticalyellow"
              ],
              "description": "Gutter style to indicate covered code."
            },
            "uncoveredGutterStyle": {
              "type": "string",
              "default": "blockblue",
              "enum": [
                "blockblue",
                "blockred",
                "blockgreen",
                "blockyellow",
                "slashred",
                "slashgreen",
                "slashblue",
                "slashyellow",
                "verticalred",
                "verticalgreen",
                "verticalblue",
                "verticalyellow"
              ],
              "description": "Gutter style to indicate covered code."
            }
          },
          "default": {
            "type": "highlight",
            "coveredHighlightColor": "rgba(64,128,128,0.5)",
            "uncoveredHighlightColor": "rgba(128,64,64,0.25)",
            "coveredGutterStyle": "blockblue",
            "uncoveredGutterStyle": "slashyellow"
          },
          "description": "This option lets you choose the way to display code coverage. Choose either to highlight the complete line or to show a decorator in the gutter. You can customize the color for the former and the style for the latter.",
          "scope": "resource"
        },
        "go.testTimeout": {
          "type": "string",
          "default": "30s",
          "description": "Specifies the timeout for go test in ParseDuration format.",
          "scope": "resource"
        },
        "go.testEnvVars": {
          "type": "object",
          "default": {},
          "description": "Environment variables that will passed to the process that runs the Go tests",
          "scope": "resource"
        },
        "go.testEnvFile": {
          "type": "string",
          "default": null,
          "description": "Absolute path to a file containing environment variables definitions. File contents should be of the form key=value.",
          "scope": "resource"
        },
        "go.testFlags": {
          "type": [
            "array",
            "null"
          ],
          "items": {
            "type": "string"
          },
          "default": null,
          "description": "Flags to pass to `go test`. If null, then buildFlags will be used.",
          "scope": "resource"
        },
        "go.generateTestsFlags": {
          "type": "array",
          "items": {
            "type": "string"
          },
          "default": [],
          "description": "Additional command line flags to pass to `gotests` for generating tests.",
          "scope": "resource"
        },
        "go.toolsEnvVars": {
          "type": "object",
          "default": {},
          "description": "Environment variables that will passed to the processes that run the Go tools (e.g. CGO_CFLAGS)",
          "scope": "resource"
        },
        "go.gocodeFlags": {
          "type": "array",
          "items": {
            "type": "string"
          },
          "default": [
            "-builtin",
            "-ignore-case",
            "-unimported-packages"
          ],
          "description": "Additional flags to pass to gocode. Not applicable when using the language server.",
          "scope": "resource"
        },
        "go.gocodeAutoBuild": {
          "type": "boolean",
          "default": false,
          "description": "Enable gocode's autobuild feature. Not applicable when using the language server.",
          "scope": "resource"
        },
        "go.gocodePackageLookupMode": {
          "type": "string",
          "enum": [
            "go",
            "gb",
            "bzl"
          ],
          "default": "go",
          "description": "Used to determine the Go package lookup rules for completions by gocode. Only applies when using nsf/gocode. Latest versions of the Go extension uses mdempsky/gocode by default. Not applicable when using the language server.",
          "scope": "resource"
        },
        "go.useCodeSnippetsOnFunctionSuggest": {
          "type": "boolean",
          "default": false,
          "description": "Complete functions with their parameter signature, including the variable types",
          "scope": "resource"
        },
        "go.useCodeSnippetsOnFunctionSuggestWithoutType": {
          "type": "boolean",
          "default": false,
          "description": "Complete functions with their parameter signature, excluding the variable types",
          "scope": "resource"
        },
        "go.autocompleteUnimportedPackages": {
          "type": "boolean",
          "default": false,
          "description": "Include unimported packages in auto-complete suggestions.",
          "scope": "resource"
        },
        "go.docsTool": {
          "type": "string",
          "default": "godoc",
          "description": "Pick 'godoc' or 'gogetdoc' to get documentation. Not applicable when using the language server.",
          "scope": "resource",
          "enum": [
            "godoc",
            "gogetdoc",
            "guru"
          ]
        },
        "go.useLanguageServer": {
          "type": "boolean",
          "default": false,
          "description": "Use the Go language server \"gopls\" from Google for powering language features like code navigation, completion, formatting & diagnostics."
        },
        "go.languageServerFlags": {
          "type": "array",
          "default": [],
          "description": "Flags like -rpc.trace and -logfile to be used while running the language server."
        },
        "go.languageServerExperimentalFeatures": {
          "type": "object",
          "properties": {
            "format": {
              "type": "boolean",
              "default": false,
              "description": "If true, gofmt is used by the language server to format files."
            },
            "diagnostics": {
              "type": "boolean",
              "default": true,
              "description": "If true, the language server will provide build, vet errors and the extension will ignore the `buildOnSave`, `vetOnSave` settings."
            },
            "documentLink": {
              "type": "boolean",
              "default": true,
              "description": "If true, the language server will provide clickable Godoc links for import statements."
            }
          },
          "default": {
            "format": true,
            "diagnostics": true,
            "documentLink": true
          },
          "description": "Use this setting to enable/disable experimental features from the language server."
        },
        "go.useGoProxyToCheckForToolUpdates": {
          "type": "boolean",
          "default": true,
          "description": "When enabled, the extension automatically checks the Go proxy if there are updates available for the Go tools (at present, only gopls) it depends on and prompts the user accordingly"
        },
        "go.gotoSymbol.includeImports": {
          "type": "boolean",
          "default": false,
          "description": "If false, the import statements will be excluded while using the Go to Symbol in File feature",
          "scope": "resource"
        },
        "go.gotoSymbol.includeGoroot": {
          "type": "boolean",
          "default": false,
          "description": "If false, the standard library located at $GOROOT will be excluded while using the Go to Symbol in File feature",
          "scope": "resource"
        },
        "go.enableCodeLens": {
          "type": "object",
          "properties": {
            "references": {
              "type": "boolean",
              "default": false,
              "description": "If true, enables the references code lens. Uses guru. Recalculates when there is change to the document followed by scrolling."
            },
            "runtest": {
              "type": "boolean",
              "default": true,
              "description": "If true, enables code lens for running and debugging tests"
            }
          },
          "default": {
            "references": false,
            "runtest": true
          },
          "description": "Feature level setting to enable/disable code lens for references and run/debug tests",
          "scope": "resource"
        },
        "go.addTags": {
          "type": "object",
          "properties": {
            "promptForTags": {
              "type": "boolean",
              "default": false,
              "description": "If true, Go: Add Tags command will prompt the user to provide tags and options instead of using the configured values"
            },
            "tags": {
              "type": "string",
              "default": "json",
              "description": "Comma separated tags to be used by Go: Add Tags command"
            },
            "options": {
              "type": "string",
              "default": "json=omitempty",
              "description": "Comma separated tag=options pairs to be used by Go: Add Tags command"
            },
            "transform": {
              "type": "string",
              "enum": [
                "snakecase",
                "camelcase"
              ],
              "default": "snakecase",
              "description": "Transformation rule used by Go: Add Tags command to add tags"
            }
          },
          "default": {
            "tags": "json",
            "options": "json=omitempty",
            "promptForTags": false,
            "transform": "snakecase"
          },
          "description": "Tags and options configured here will be used by the Add Tags command to add tags to struct fields. If promptForTags is true, then user will be prompted for tags and options. By default, json tags are added.",
          "scope": "resource"
        },
        "go.liveErrors": {
          "type": "object",
          "properties": {
            "enabled": {
              "type": "boolean",
              "default": false,
              "description": "If true, runs gotype on the file currently being edited and reports any semantic or syntactic errors found."
            },
            "delay": {
              "type": "number",
              "default": 500,
              "description": "The number of milliseconds to delay before execution. Resets with each keystroke."
            }
          },
          "default": {
            "enabled": false,
            "delay": 500
          },
          "description": "Use gotype on the file currently being edited and report any semantic or syntactic errors found after configured delay.",
          "scope": "resource"
        },
        "go.removeTags": {
          "type": "object",
          "properties": {
            "promptForTags": {
              "type": "boolean",
              "default": false,
              "description": "If true, Go: Remove Tags command will prompt the user to provide tags and options instead of using the configured values"
            },
            "tags": {
              "type": "string",
              "default": "json",
              "description": "Comma separated tags to be used by Go: Remove Tags command"
            },
            "options": {
              "type": "string",
              "default": "json=omitempty",
              "description": "Comma separated tag=options pairs to be used by Go: Remove Tags command"
            }
          },
          "default": {
            "tags": "",
            "options": "",
            "promptForTags": false
          },
          "description": "Tags and options configured here will be used by the Remove Tags command to remove tags to struct fields. If promptForTags is true, then user will be prompted for tags and options. By default, all tags and options will be removed.",
          "scope": "resource"
        },
        "go.playground": {
          "type": "object",
          "properties": {
            "openbrowser": {
              "type": "boolean",
              "default": true,
              "description": "Whether to open the created Go Playground in the default browser"
            },
            "share": {
              "type": "boolean",
              "default": true,
              "description": "Whether to make the created Go Playground shareable"
            },
            "run": {
              "type": "boolean",
              "default": true,
              "description": "Whether to run the created Go Playground after creation"
            },
            "description": "The flags configured here will be passed through to command `goplay`"
          },
          "default": {
            "openbrowser": true,
            "share": true,
            "run": true
          }
        },
        "go.editorContextMenuCommands": {
          "type": "object",
          "properties": {
            "toggleTestFile": {
              "type": "boolean",
              "default": true,
              "description": "If true, adds command to toggle between a Go file and its test file to the editor context menu"
            },
            "addTags": {
              "type": "boolean",
              "default": true,
              "description": "If true, adds command to add configured tags from struct fields to the editor context menu"
            },
            "removeTags": {
              "type": "boolean",
              "default": true,
              "description": "If true, adds command to remove configured tags from struct fields to the editor context menu"
            },
            "fillStruct": {
              "type": "boolean",
              "default": true,
              "description": "If true, adds command to fill struct literal with default values to the editor context menu"
            },
            "testAtCursor": {
              "type": "boolean",
              "default": true,
              "description": "If true, adds command to run the test under the cursor to the editor context menu"
            },
            "testFile": {
              "type": "boolean",
              "default": true,
              "description": "If true, adds command to run all tests in the current file to the editor context menu"
            },
            "testPackage": {
              "type": "boolean",
              "default": true,
              "description": "If true, adds command to run all tests in the current package to the editor context menu"
            },
            "generateTestForFunction": {
              "type": "boolean",
              "default": true,
              "description": "If true, adds command to generate unit tests for function under the cursor to the editor context menu"
            },
            "generateTestForFile": {
              "type": "boolean",
              "default": true,
              "description": "If true, adds command to generate unit tests for current file to the editor context menu"
            },
            "generateTestForPackage": {
              "type": "boolean",
              "default": true,
              "description": "If true, adds command to generate unit tests for currnt package to the editor context menu"
            },
            "addImport": {
              "type": "boolean",
              "default": true,
              "description": "If true, adds command to import a package to the editor context menu"
            },
            "testCoverage": {
              "type": "boolean",
              "default": true,
              "description": "If true, adds command to run test coverage to the editor context menu"
            },
            "playground": {
              "type": "boolean",
              "default": true,
              "description": "If true, adds command to upload the current file or selection to the Go Playground"
            },
            "debugTestAtCursor": {
              "type": "boolean",
              "default": true,
              "description": "If true, adds command to debug the test under the cursor to the editor context menu"
            }
          },
          "default": {
            "toggleTestFile": true,
            "addTags": true,
            "removeTags": false,
            "testAtCursor": true,
            "testFile": false,
            "testPackage": false,
            "generateTestForFunction": true,
            "generateTestForFile": false,
            "generateTestForPackage": false,
            "addImport": true,
            "testCoverage": true,
            "playground": true,
            "debugTestAtCursor": true
          },
          "description": "Experimental Feature: Enable/Disable entries from the context menu in the editor.",
          "scope": "resource"
        },
        "go.gotoSymbol.ignoreFolders": {
          "type": "array",
          "items": {
            "type": "string"
          },
          "default": [],
          "description": "Folder names (not paths) to ignore while using Go to Symbol in Workspace feature",
          "scope": "resource"
        },
        "go.delveConfig": {
          "type": "object",
          "properties": {
            "dlvLoadConfig": {
              "type": "object",
              "properties": {
                "followPointers": {
                  "type": "boolean",
                  "description": "FollowPointers requests pointers to be automatically dereferenced",
                  "default": true
                },
                "maxVariableRecurse": {
                  "type": "number",
                  "description": "MaxVariableRecurse is how far to recurse when evaluating nested types",
                  "default": 1
                },
                "maxStringLen": {
                  "type": "number",
                  "description": "MaxStringLen is the maximum number of bytes read from a string",
                  "default": 64
                },
                "maxArrayValues": {
                  "type": "number",
                  "description": "MaxArrayValues is the maximum number of elements read from an array, a slice or a map",
                  "default": 64
                },
                "maxStructFields": {
                  "type": "number",
                  "description": "MaxStructFields is the maximum number of fields read from a struct, -1 will read all fields",
                  "default": -1
                }
              },
              "description": "LoadConfig describes to delve, how to load values from target's memory",
              "default": {
                "followPointers": true,
                "maxVariableRecurse": 1,
                "maxStringLen": 64,
                "maxArrayValues": 64,
                "maxStructFields": -1
              }
            },
            "apiVersion": {
              "type": "number",
              "enum": [
                1,
                2
              ],
              "description": "Delve Api Version to use. Default value is 2.",
              "default": 2
            },
            "showGlobalVariables": {
              "type": "boolean",
              "description": "Boolean value to indicate whether global package variables should be shown in the variables pane or not.",
              "default": true
            }
          },
          "default": {
            "dlvLoadConfig": {
              "followPointers": true,
              "maxVariableRecurse": 1,
              "maxStringLen": 64,
              "maxArrayValues": 64,
              "maxStructFields": -1
            },
            "apiVersion": 2,
            "showGlobalVariables": true
          },
          "description": "Delve settings that applies to all debugging sessions. Debug configuration in the launch.json file will override these values.",
          "scope": "resource"
        },
        "go.alternateTools": {
          "type": "object",
          "default": {},
          "description": "Alternate tools or alternate paths for the same tools used by the Go extension. Provide either absolute path or the name of the binary in GOPATH/bin, GOROOT/bin or PATH. Useful when you want to use wrapper script for the Go tools or versioned tools from https://gopkg.in.",
          "scope": "resource",
          "properties": {
            "go": {
              "type": "string",
              "default": "go",
              "description": "Alternate tool to use instead of the go binary or alternate path to use for the go binary."
            },
            "gocode": {
              "type": "string",
              "default": "gocode",
              "description": "Alternate tool to use instead of the gocode binary or alternate path to use for the gocode binary."
            },
            "gopkgs": {
              "type": "string",
              "default": "gopkgs",
              "description": "Alternate tool to use instead of the gopkgs binary or alternate path to use for the gopkgs binary."
            },
            "gopls": {
              "type": "string",
              "default": "gopls",
              "description": "Alternate tool to use instead of the gopls binary or alternate path to use for the gopls binary."
            },
            "go-outline": {
              "type": "string",
              "default": "go-outline",
              "description": "Alternate tool to use instead of the go-outline binary or alternate path to use for the go-outline binary."
            },
            "guru": {
              "type": "string",
              "default": "guru",
              "description": "Alternate tool to use instead of the guru binary or alternate path to use for the guru binary."
            }
          }
        }
      }
    },
    "menus": {
      "editor/context": [
        {
          "when": "editorTextFocus && config.go.editorContextMenuCommands.toggleTestFile && resourceLangId == go",
          "command": "go.toggle.test.file",
          "group": "Go group 1"
        },
        {
          "when": "editorTextFocus && config.go.editorContextMenuCommands.addTags && resourceLangId == go",
          "command": "go.add.tags",
          "group": "Go group 1"
        },
        {
          "when": "editorTextFocus && config.go.editorContextMenuCommands.removeTags && resourceLangId == go",
          "command": "go.remove.tags",
          "group": "Go group 1"
        },
        {
          "when": "editorTextFocus && config.go.editorContextMenuCommands.fillStruct && resourceLangId == go",
          "command": "go.fill.struct",
          "group": "Go group 1"
        },
        {
          "when": "editorTextFocus && config.go.editorContextMenuCommands.testAtCursor && resourceLangId == go && !config.editor.codeLens",
          "command": "go.test.cursor",
          "group": "Go group 1"
        },
        {
          "when": "editorTextFocus && config.go.editorContextMenuCommands.benchmarkAtCursor && resourceLangId == go && !config.editor.codeLens",
          "command": "go.benchmark.cursor",
          "group": "Go group 1"
        },
        {
          "when": "editorTextFocus && config.go.editorContextMenuCommands.debugTestAtCursor && resourceLangId == go && !config.editor.codeLens",
          "command": "go.debug.cursor",
          "group": "Go group 1"
        },
        {
          "when": "editorTextFocus && config.go.editorContextMenuCommands.testFile && resourceLangId == go",
          "command": "go.test.file",
          "group": "Go group 1"
        },
        {
          "when": "editorTextFocus && config.go.editorContextMenuCommands.testPackage && resourceLangId == go",
          "command": "go.test.package",
          "group": "Go group 1"
        },
        {
          "when": "editorTextFocus && config.go.editorContextMenuCommands.generateTestForFunction && resourceLangId == go",
          "command": "go.test.generate.function",
          "group": "Go group 1"
        },
        {
          "when": "editorTextFocus && config.go.editorContextMenuCommands.generateTestForFile && resourceLangId == go",
          "command": "go.test.generate.file",
          "group": "Go group 1"
        },
        {
          "when": "editorTextFocus && config.go.editorContextMenuCommands.generateTestForPackage && resourceLangId == go",
          "command": "go.test.generate.package",
          "group": "Go group 1"
        },
        {
          "when": "editorTextFocus && config.go.editorContextMenuCommands.addImport && resourceLangId == go",
          "command": "go.import.add",
          "group": "Go group 1"
        },
        {
          "when": "editorTextFocus && config.go.editorContextMenuCommands.testCoverage && resourceLangId == go",
          "command": "go.test.coverage",
          "group": "Go group 1"
        },
        {
          "when": "editorTextFocus && resourceLangId == go",
          "command": "go.show.commands",
          "group": "Go group 2"
        }
      ]
    }
  }
}<|MERGE_RESOLUTION|>--- conflicted
+++ resolved
@@ -63,11 +63,7 @@
     "@types/node": "^13.11.1",
     "@types/semver": "^7.1.0",
     "@types/sinon": "^9.0.0",
-<<<<<<< HEAD
-    "@types/vscode": "^1.44.0",
-=======
     "@types/vscode": "^1.41.0",
->>>>>>> 46dfb5a8
     "fs-extra": "^9.0.0",
     "glob": "^7.1.6",
     "mocha": "^7.1.1",
